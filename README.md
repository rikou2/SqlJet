# SqlJet Ai V1 - Advanced SQL Injection Discovery & Testing Tool

<<<<<<< HEAD
<p align="center">
  <img src="https://img.shields.io/badge/Version-1.1-blue">
  <img src="https://img.shields.io/badge/Python-3.8+-orange">
  <img src="https://img.shields.io/badge/License-MIT-green">
</p>
=======
SqlJet Ai V1 is a comprehensive SQL injection detection and exploitation tool that automates the process of discovering SQL injection vulnerabilities across various endpoints including subdomains, APIs, and login forms.
>>>>>>> 06ca6483

<p align="center"><i>Copyright (c) 2024-2025 SqlJet Ai developers by R13</i></p>

SqlJet Ai is an open source penetration testing tool that automates the process of detecting and exploiting SQL injection vulnerabilities across various endpoints including subdomains, APIs, and login forms. This tool is for educational purposes only - the developer is not responsible for any illegal use.

## ✨ Features

- **Single-Command Operation**: Run complete scans with just one command
- **Fully Automated**: Zero user interaction required during scanning
- **Advanced Detection**: Identifies SQL injections in various contexts:
  - Website parameters
  - API endpoints
  - Login forms
  - POST requests
- **Intelligent Crawling**: Uses Katana to discover hidden injection points
- **WAF Detection & Bypass**: Automatically detects WAFs and selects optimal tamper scripts
- **Database Enumeration**: Automatically extracts database information from vulnerable endpoints
- **Comprehensive Reporting**: Generates detailed reports of discovered vulnerabilities

## 🔧 Installation

### Prerequisites for All Platforms

- Python 3.8+
- Go 1.17+ (for Katana and other tools)

### Quick Installation (All Platforms)

```bash
# Clone the repository
git clone https://github.com/rikou2/SqlJet.git
cd SqlJet

# Install Python dependencies
pip install -r requirements.txt
```

### Kali Linux

```bash
# Clone the repository
git clone https://github.com/rikou2/SqlJet.git
cd SqlJet

# Install Python dependencies
pip3 install -r requirements.txt

# Install required Go tools
go install -v github.com/projectdiscovery/subfinder/v2/cmd/subfinder@latest
go install -v github.com/projectdiscovery/httpx/cmd/httpx@latest
go install -v github.com/projectdiscovery/katana/cmd/katana@latest
go install -v github.com/lc/gau/v2/cmd/gau@latest
go install -v github.com/tomnomnom/waybackurls@latest

# Add Go binaries to your PATH
export PATH=$PATH:$(go env GOPATH)/bin

# Install SQLMap if not already installed
apt update && apt install -y sqlmap
```

### macOS

```bash
# Install Homebrew if not already installed
/bin/bash -c "$(curl -fsSL https://raw.githubusercontent.com/Homebrew/install/HEAD/install.sh)"

# Install Python and Go
brew install python3 go

# Clone the repository
git clone https://github.com/rikou2/SqlJet.git
cd SqlJet

# Install Python dependencies
pip3 install -r requirements.txt

# Install required Go tools
go install -v github.com/projectdiscovery/subfinder/v2/cmd/subfinder@latest
go install -v github.com/projectdiscovery/httpx/cmd/httpx@latest
go install -v github.com/projectdiscovery/katana/cmd/katana@latest
go install -v github.com/lc/gau/v2/cmd/gau@latest
go install -v github.com/tomnomnom/waybackurls@latest

# Add Go binaries to your PATH
export PATH=$PATH:$(go env GOPATH)/bin

# Install SQLMap
brew install sqlmap
```

### Windows

1. Install Python 3.8+ from [python.org](https://www.python.org/downloads/windows/)
2. Install Go from [golang.org](https://golang.org/dl/)
3. Install Git from [git-scm.com](https://git-scm.com/downloads)

```powershell
# Clone the repository
git clone https://github.com/rikou2/SqlJet.git
cd SqlJet

# Install Python dependencies
pip install -r requirements.txt

# Install required Go tools
go install -v github.com/projectdiscovery/subfinder/v2/cmd/subfinder@latest
go install -v github.com/projectdiscovery/httpx/cmd/httpx@latest
go install -v github.com/projectdiscovery/katana/cmd/katana@latest
go install -v github.com/lc/gau/v2/cmd/gau@latest
go install -v github.com/tomnomnom/waybackurls@latest

# Add Go binaries to your PATH
$env:Path += ";$($env:USERPROFILE)\go\bin"

# Install SQLMap (via pip or download from SQLMap repository)
pip install sqlmap
```

## 🚀 Usage

### Basic Commands

```bash
# Run a basic scan against a domain
python sqlsc.py -u example.com

# Specify output directory
python sqlsc.py -u example.com -o /path/to/output

# Skip reconnaissance phase
python sqlsc.py -u example.com --skip-recon

# Scan using a file of pre-discovered vulnerable URLs
python sqlsc.py --vulnerable-file vulnerable_urls.txt
```

### Advanced Options

```bash
# Set SQLMap risk and level parameters
python sqlsc.py -u example.com --risk 3 --level 5

# Enable automatic WAF detection and bypass
python sqlsc.py -u example.com --auto-waf

# Customize SQLMap tamper scripts
python sqlsc.py -u example.com --tamper "between,charencode,space2comment"

# Set a custom timeout
python sqlsc.py -u example.com --timeout 300

# Limit maximum number of URLs to scan
python sqlsc.py -u example.com --max-urls 500
```

### Katana Crawler Options

```bash
# Enable Katana crawler (enabled by default)
python sqlsc.py -u example.com --katana

# Set Katana crawler depth
python sqlsc.py -u example.com --katana-depth 5

# Set Katana crawler timeout
python sqlsc.py -u example.com --katana-timeout 600
```

### Feature-Specific Scanning

```bash
# Run only JavaScript endpoint discovery
python sqlsc.py -u example.com --js-scan

# Run only login form detection
python sqlsc.py -u example.com --login-scan

# Run only POST request generation
python sqlsc.py -u example.com --post-scan

# Run only API endpoint discovery
python sqlsc.py -u example.com --api-scan

# Run all enhanced scans
python sqlsc.py -u example.com --full
```

### Database Enumeration

```bash
# Enumerate databases
python sqlsc.py -u example.com --get-dbs

# Enumerate tables from specific database
python sqlsc.py -u example.com --get-tables --db-name users

# Enumerate columns from specific table
python sqlsc.py -u example.com --get-columns --db-name users --tbl-name accounts

# Dump table data
python sqlsc.py -u example.com --dump --db-name users --tbl-name accounts
```

### Authentication and Proxy Options

```bash
# Use HTTP authentication
python sqlsc.py -u example.com --auth-type basic --auth-cred "username:password"

# Use a proxy
python sqlsc.py -u example.com --proxy "http://proxy.example.com:8080"

# Use a proxy file (multiple proxies)
python sqlsc.py -u example.com --proxy-file proxies.txt

# Set a custom cookie
python sqlsc.py -u example.com --cookie "session=123456"
```

## 📋 Full Command Reference

```
Usage: sqlsc.py [options]

Options:
  -h, --help            Show help message and exit
  -u, --url DOMAIN      Target domain to scan
  -l, --list DOMAIN_LIST
                        File containing list of domains
  -o, --output OUTPUT   Output directory for results
  --skip-recon          Skip reconnaissance phase
  --max-urls MAX_URLS   Maximum number of URLs to scan
  --vulnerable-file VULNERABLE_FILE
                        File containing already discovered vulnerable URLs
  --threads THREADS     Number of concurrent threads (default: 10)
  --verbose             Enable verbose output

SQL Injection Options:
  --level LEVEL         SQLMap detection level (1-5)
  --risk RISK           SQLMap risk level (1-3)
  --tamper TAMPER       SQLMap tamper script(s)
  --prefix PREFIX       Injection payload prefix
  --suffix SUFFIX       Injection payload suffix
  --auto-waf            Auto-detect WAF and recommend tamper scripts

Crawler Options:
  --katana              Use Katana crawler to find potential SQL injection points
  --katana-depth DEPTH  Katana crawler depth (default: 3)
  --katana-timeout TIME Katana crawler timeout in seconds (default: 300)

Enhanced Scanning Options:
  --full                Run all enhanced scanning options
  --js-scan             Extract endpoints from JavaScript files
  --login-scan          Find and test login forms
  --post-scan           Generate and test POST requests
  --api-scan            Extract and test API endpoints

Database Enumeration Options:
  --get-dbs             Get list of databases
  --get-tables          Get tables from database
  --get-columns         Get columns from table
  --db-name DB_NAME     Database name to enumerate
  --tbl-name TBL_NAME   Table name to enumerate
  --col-name COL_NAME   Column name to enumerate
  --dump                Dump table contents

Authentication and Proxy Options:
  --auth-type AUTH_TYPE Authentication type (Basic, Digest, NTLM)
  --auth-cred AUTH_CRED Authentication credentials (username:password)
  --cookie COOKIE       HTTP cookie header
  --proxy PROXY         Use a proxy for requests
  --proxy-file PROXY_FILE
                        File containing proxies
  --timeout TIMEOUT     Timeout for requests (seconds)
```

## 🔄 Recent Updates

### Version 1.1 (April 2025)
- Added comprehensive dependency management with requirements.txt
- Improved WAF detection algorithm with enhanced bypass techniques
- Fixed bugs related to parameter handling in nested URLs
- Added support for more database types
- Enhanced reporting with detailed CSV output
- Performance improvements for large-scale scans

## 📜 License

This project is available under the MIT license.

## ⚠️ Disclaimer

SqlJet Ai is designed for educational purposes and legal penetration testing activities only. The developer is not responsible for any misuse or damage caused by this tool. Always ensure you have explicit permission before scanning any target that is not owned by you.<|MERGE_RESOLUTION|>--- conflicted
+++ resolved
@@ -1,18 +1,14 @@
 # SqlJet Ai V1 - Advanced SQL Injection Discovery & Testing Tool
 
-<<<<<<< HEAD
 <p align="center">
   <img src="https://img.shields.io/badge/Version-1.1-blue">
   <img src="https://img.shields.io/badge/Python-3.8+-orange">
   <img src="https://img.shields.io/badge/License-MIT-green">
 </p>
-=======
-SqlJet Ai V1 is a comprehensive SQL injection detection and exploitation tool that automates the process of discovering SQL injection vulnerabilities across various endpoints including subdomains, APIs, and login forms.
->>>>>>> 06ca6483
 
 <p align="center"><i>Copyright (c) 2024-2025 SqlJet Ai developers by R13</i></p>
 
-SqlJet Ai is an open source penetration testing tool that automates the process of detecting and exploiting SQL injection vulnerabilities across various endpoints including subdomains, APIs, and login forms. This tool is for educational purposes only - the developer is not responsible for any illegal use.
+SqlJet Ai V1 is a comprehensive SQL injection detection and exploitation tool that automates the process of discovering SQL injection vulnerabilities across various endpoints including subdomains, APIs, and login forms. This tool is for educational purposes only - the developer is not responsible for any illegal use.
 
 ## ✨ Features
 
